--- conflicted
+++ resolved
@@ -6,16 +6,9 @@
 """
 
 import os
-<<<<<<< HEAD
 from datetime import datetime, timedelta
 import yaml
 import argparse  
-=======
-import warnings
-import argparse
-
-from datetime import date, timedelta
->>>>>>> 3904acfd
 
 from qfed import version
 from qfed import grid
@@ -31,73 +24,21 @@
 
     parser = argparse.ArgumentParser(prog='QFED', description='Creates QFED Level 3a files')
 
-<<<<<<< HEAD
     parser.add_argument('-c', '--config', dest='config', default=default_values['config'],
-                      help='config file (default=%s)'\
-                           %default_values['config'])
+                        help='config file (default=%s)'\
+                            %default_values['config'])
 
     parser.add_argument('-o', '--output', dest='frp_dir', default=default_values['frp_dir'],
-                      help='directory for output files (default=%s)'\
-                           %default_values['frp_dir'])
+                        help='directory for output files (default=%s)'\
+                            %default_values['frp_dir'])
 
     parser.add_argument('-p', '--products', dest='products', default=default_values['products'],
-                      help='list of fire products (default=%s)'\
-                           %default_values['products'])
+                        help='list of fire products (default=%s)'\
+                            %default_values['products'])
     
     parser.add_argument('-r', '--resolution', dest='res', default=default_values['res'],
-                      help='horizontal resolution (default=%s)'\
-                           %default_values['res'])
-=======
-    parser.add_argument('-V', '--version', action='version', 
-                        version='%(prog)s {version:s}'.format(version=__version__))
-
-    parser.add_argument('-f', '--mxd14', dest='level2_dir', 
-                        default=default_values['level2_dir'],
-                        help='directory for MOD14/MYD14 fire files (default=%s)'\
-                            %default_values['level2_dir'])
-
-    parser.add_argument('-g', '--mxd03', dest='level1_dir', 
-                        default=default_values['level1_dir'],
-                        help='directory for MOD03/MYD03 geolocaltion files (default=%s)'\
-                            %default_values['level1_dir'])
-
-    parser.add_argument('-i', '--igbp', dest='igbp_dir', 
-                        default=default_values['igbp_dir'],
-                        help='directory for IGBP vegetation database (default=%s)'\
-                            %default_values['igbp_dir'])
-    
-    parser.add_argument('-o', '--output', dest='level3_dir', 
-                        default=default_values['level3_dir'],
-                        help='directory for output files (default=%s)'\
-                            %default_values['level3_dir'])
-
-    parser.add_argument('-p', '--products', dest='products', 
-                        default=default_values['products'],
-                        help='CSV list of MODIS fire products (default=%s)'\
-                            %default_values['products'])
-    
-    parser.add_argument('-r', '--resolution', dest='res', 
-                        default=default_values['res'],
-                        help='horizontal resolution: a for 4x5, b for 2x2.5, etc. (default=%s)'\
+                        help='horizontal resolution (default=%s)'\
                             %default_values['res'])
-    
-    parser.add_argument('-x', '--expid', dest='expid', 
-                        default=default_values['expid'],
-                        help='experiment id (default=%s)'\
-                            %default_values['expid'])
-
-    parser.add_argument('-q', '--disable-qc', 
-                        action='store_true', dest='disable_qc',
-                        help='disable quality control procedures (default=False)')
-
-    parser.add_argument('-b', '--bootstrap', 
-                        action='store_true', dest='bootstrap',
-                        help='initialize FRP forecast (default=False)')
-
-    parser.add_argument('-u', '--uncompressed',
-                        action='store_true', 
-                        help='do not compress output files (default=False)')
->>>>>>> 3904acfd
 
     parser.add_argument('-v', '--verbose',
                         action='count', default=0, help='verbose')
@@ -108,7 +49,6 @@
     return args
 
 
-<<<<<<< HEAD
 def read_config(config):
     with open(config) as file:
         try:
@@ -118,9 +58,6 @@
             print(exc)
 
     return data
-=======
-    return args
->>>>>>> 3904acfd
 
 
 def display_banner():
@@ -148,7 +85,8 @@
     config = read_config(args.config)
     products = args.products.split(',')
 
-    print(args.verbose)
+    if args.verbose > 0: 
+        display_banner()
 
     for p in products:
         instrument, satellite = p.split('/')
@@ -172,57 +110,3 @@
         filename = os.path.join(args.frp_dir, 'qfed3.frp.{0:s}-{1:s}.nc4'.format(instrument, satellite))
         l3a.save(filename=filename, timestamp=time, bootstrap=True, qc=False, fill_value=1e20)
 
-<<<<<<< HEAD
-=======
-    if args.verbose > 0: 
-        display_banner()
-
-    Products = args.products.split(',')
-
-#   Grid FRP and observed area
-#   --------------------------
-    for doy in range(args.doy[0], args.doy[1] + 1):
-        d = date(args.year, 1, 1) + timedelta(days=(doy - 1))
-        d_= d + timedelta(days=1)
-
-#       Loop over products
-#       ------------------
-        for MxD14 in Products:
-
-            Path = os.path.join(args.level2_dir, MxD14, '%04d'%d.year, '%03d'%doy)
-
-#           Do the gridding for this product
-#           --------------------------------
-            fires = MxD14_L3(Path,
-                             args.level1_dir,
-                             args.igbp_dir,
-                             res=args.res,
-                             Verb=args.verbose)
-
-#           Create directory for output file
-#           --------------------------------
-            dir_a = os.path.join(args.level3_dir, MxD14, 'Y%04d'%d.year, 'M%02d'%d.month)
-            dir_f = os.path.join(args.level3_dir, MxD14, 'Y%04d'%d_.year, 'M%02d'%d_.month)
-
-            dir = {'ana': dir_a, 'bkg': dir_f}
-            for k in list(dir.keys()):
-                rc  = os.system("/bin/mkdir -p %s"%dir[k])
-                if rc:
-                    raise(IOError, "Cannot create output directory '%s'" % dir[k])
-
-
-#           Quality Control
-#           ---------------
-            qc = not args.disable_qc
-
-#           Write output file
-#           -----------------
-            fires.write(dir=dir, expid=args.expid+'_'+MxD14, qc=qc, bootstrap=args.bootstrap)
-
-#           Compress it unless the user disabled it
-#           ---------------------------------------
-            if not args.uncompressed and fires.doy != None:
-                rc = os.system("n4zip %s"%fires.filename)
-                if rc:
-                    warnings.warn('cannot compress output file <%s>'%fires.filename)
->>>>>>> 3904acfd
